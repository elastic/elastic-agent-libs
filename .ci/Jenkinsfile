--- conflicted
+++ resolved
@@ -41,12 +41,8 @@
                 go mod tidy && git diff --exit-code
                 gofmt -l . | read && echo "Code differs from gofmt's style. Run 'gofmt -w .'" 1>&2 && exit 1 || true
               ''')
-<<<<<<< HEAD
               sh(label: 'Mage check', script: 'mage check')
-              sh(label: 'Go vet', script: 'go vet')
-=======
               sh(label: 'Go vet', script: 'go vet ./...')
->>>>>>> 2dc2289b
             }
           }
         }
