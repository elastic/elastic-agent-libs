--- conflicted
+++ resolved
@@ -3,11 +3,8 @@
 This repository is the home to the common libraries used by Elastic Agent and Beats.
 
 Provided packages:
-<<<<<<< HEAD
 * `github.com/elastic/elastic-agent-libs/atomic` Atomic operations for integer and boolean types.
-=======
 * `github.com/elastic/elastic-agent-libs/cloudid` is used for parsing `cloud.id` and `cloud.auth` when connecting to the Elastic stack.
->>>>>>> 90b80df6
 * `github.com/elastic/elastic-agent-libs/config` the previous `config.go` file from `github.com/elastic/beats/v7/libbeat/common`. A minimal wrapper around `github.com/elastic/go-ucfg`. It contains helpers for merging and accessing configuration objects and flags.
 * `github.com/elastic/elastic-agent-libs/file` is responsible for rotating and writing input and output files.
 * `github.com/elastic/elastic-agent-libs/logp` is the well known logger from libbeat.
