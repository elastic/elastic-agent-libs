--- conflicted
+++ resolved
@@ -18,7 +18,6 @@
 package service
 
 import (
-	"errors"
 	"os"
 	"syscall"
 	"time"
@@ -90,12 +89,8 @@
 func ProcessWindowsControlEvents(stopCallback func()) {
 	defer close(serviceInstance.executeFinished)
 
-<<<<<<< HEAD
-	isInteractive, err := svc.IsWindowsService()
-=======
 	// nolint: staticcheck // keep using the deprecated method in order to maintain the existing behavior
 	isInteractive, err := svc.IsAnInteractiveSession()
->>>>>>> 9d856251
 	if err != nil {
 		logp.Err("IsAnInteractiveSession: %v", err)
 		return
@@ -114,28 +109,6 @@
 		return
 	}
 
-<<<<<<< HEAD
-	var errnoErr syscall.Errno
-	if errors.As(err, &errnoErr) {
-		if errnoErr == couldNotConnect {
-			/*
-				 If, as in the case of Jenkins, the process is started as an interactive process, but the invoking process
-				 is itself a service, beats will incorrectly try to register a service handler. We don't want to swallow
-				 errors, so we should still log this, but only as Info. The only ill effect should be a couple extra
-				 idle go routines.
-
-				 Ideally we could detect this better, but the only reliable way is with StartServiceCtrlDispatcherW, which
-				 is invoked in go with svc.Run. Unfortunately, this also starts some goroutines ahead of time for various
-				 reasons. As the docs state for StartServiceCtrlDispatcherW when a 1063 errno is returned:
-
-				 "This error is returned if the program is being run as a console application rather than as a service.
-				  If the program will be run as a console application for debugging purposes, structure it such that
-					service-specific code is not called when this error is returned."
-			*/
-			logp.Info("Attempted to register Windows service handlers, but this is not a service. No action necessary")
-			return
-		}
-=======
 	// nolint: errorlint // this system error is a special case
 	if errnoErr, ok := err.(syscall.Errno); ok && errnoErr == couldNotConnect {
 		/*
@@ -154,7 +127,6 @@
 		*/
 		logp.Info("Attempted to register Windows service handlers, but this is not a service. No action necessary")
 		return
->>>>>>> 9d856251
 	}
 
 	logp.Err("Windows service setup failed: %+v", err)
