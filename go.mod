module github.com/elastic/elastic-agent-libs

go 1.17

require (
	github.com/Microsoft/go-winio v0.5.2
	github.com/elastic/go-structform v0.0.9
	github.com/elastic/go-sysinfo v1.7.1
	github.com/elastic/go-ucfg v0.8.4
	github.com/elastic/gosigar v0.14.2
	github.com/fatih/color v1.13.0
	github.com/hashicorp/go-multierror v1.1.1
	github.com/joeshaw/multierror v0.0.0-20140124173710-69b34d4ec901
	github.com/magefile/mage v1.12.1
	github.com/mattn/go-colorable v0.1.12
	github.com/pkg/errors v0.9.1
	github.com/rcrowley/go-metrics v0.0.0-20201227073835-cf1acfcdf475
	github.com/shirou/gopsutil/v3 v3.22.2
	github.com/spf13/cobra v1.3.0
	github.com/stretchr/testify v1.7.0
	go.elastic.co/apm/module/apmhttp v1.15.0
	go.elastic.co/ecszap v1.0.0
	go.uber.org/zap v1.21.0
	golang.org/x/crypto v0.0.0-20210817164053-32db794688a5
	golang.org/x/net v0.0.0-20211020060615-d418f374d309
	golang.org/x/sys v0.0.0-20220209214540-3681064d5158
	gopkg.in/yaml.v2 v2.4.0
)

require (
	github.com/armon/go-radix v1.0.0 // indirect
	github.com/davecgh/go-spew v1.1.1 // indirect
<<<<<<< HEAD
	github.com/elastic/go-windows v1.0.0 // indirect
	github.com/go-ole/go-ole v1.2.6 // indirect
=======
	github.com/elastic/go-licenser v0.3.1 // indirect
	github.com/elastic/go-sysinfo v1.1.1 // indirect
	github.com/elastic/go-windows v1.0.0 // indirect
>>>>>>> 9d856251
	github.com/hashicorp/errwrap v1.0.0 // indirect
	github.com/inconshreveable/mousetrap v1.0.0 // indirect
	github.com/jcchavezs/porto v0.1.0 // indirect
	github.com/mattn/go-isatty v0.0.14 // indirect
	github.com/pmezard/go-difflib v1.0.0 // indirect
<<<<<<< HEAD
	github.com/power-devops/perfstat v0.0.0-20210106213030-5aafc221ea8c // indirect
	github.com/prometheus/procfs v0.0.8 // indirect
	github.com/spf13/pflag v1.0.5 // indirect
	github.com/yusufpapurcu/wmi v1.2.2 // indirect
=======
	github.com/prometheus/procfs v0.0.8 // indirect
	github.com/santhosh-tekuri/jsonschema v1.2.4 // indirect
	github.com/spf13/pflag v1.0.5 // indirect
	go.elastic.co/apm v1.15.0 // indirect
	go.elastic.co/fastjson v1.1.0 // indirect
>>>>>>> 9d856251
	go.uber.org/atomic v1.7.0 // indirect
	go.uber.org/multierr v1.6.0 // indirect
	golang.org/x/lint v0.0.0-20210508222113-6edffad5e616 // indirect
	golang.org/x/mod v0.5.0 // indirect
	golang.org/x/text v0.3.7 // indirect
	golang.org/x/tools v0.1.5 // indirect
	golang.org/x/xerrors v0.0.0-20200804184101-5ec99f83aff1 // indirect
	gopkg.in/yaml.v3 v3.0.0-20210107192922-496545a6307b // indirect
	howett.net/plist v0.0.0-20181124034731-591f970eefbb // indirect
)<|MERGE_RESOLUTION|>--- conflicted
+++ resolved
@@ -30,31 +30,21 @@
 require (
 	github.com/armon/go-radix v1.0.0 // indirect
 	github.com/davecgh/go-spew v1.1.1 // indirect
-<<<<<<< HEAD
+	github.com/elastic/go-licenser v0.3.1 // indirect
 	github.com/elastic/go-windows v1.0.0 // indirect
 	github.com/go-ole/go-ole v1.2.6 // indirect
-=======
-	github.com/elastic/go-licenser v0.3.1 // indirect
-	github.com/elastic/go-sysinfo v1.1.1 // indirect
-	github.com/elastic/go-windows v1.0.0 // indirect
->>>>>>> 9d856251
 	github.com/hashicorp/errwrap v1.0.0 // indirect
 	github.com/inconshreveable/mousetrap v1.0.0 // indirect
 	github.com/jcchavezs/porto v0.1.0 // indirect
 	github.com/mattn/go-isatty v0.0.14 // indirect
 	github.com/pmezard/go-difflib v1.0.0 // indirect
-<<<<<<< HEAD
 	github.com/power-devops/perfstat v0.0.0-20210106213030-5aafc221ea8c // indirect
-	github.com/prometheus/procfs v0.0.8 // indirect
-	github.com/spf13/pflag v1.0.5 // indirect
-	github.com/yusufpapurcu/wmi v1.2.2 // indirect
-=======
 	github.com/prometheus/procfs v0.0.8 // indirect
 	github.com/santhosh-tekuri/jsonschema v1.2.4 // indirect
 	github.com/spf13/pflag v1.0.5 // indirect
+	github.com/yusufpapurcu/wmi v1.2.2 // indirect
 	go.elastic.co/apm v1.15.0 // indirect
 	go.elastic.co/fastjson v1.1.0 // indirect
->>>>>>> 9d856251
 	go.uber.org/atomic v1.7.0 // indirect
 	go.uber.org/multierr v1.6.0 // indirect
 	golang.org/x/lint v0.0.0-20210508222113-6edffad5e616 // indirect
